--- conflicted
+++ resolved
@@ -9,17 +9,11 @@
 import tileCover from '../util/tile_cover';
 import {UnwrappedTileID} from '../source/tile_id';
 import EXTENT from '../data/extent';
-<<<<<<< HEAD
-import { vec4, mat4, mat2 } from 'gl-matrix';
+import {vec4, mat4, mat2} from 'gl-matrix';
 import EdgeInsets from './edge_insets';
 
-import type { OverscaledTileID, CanonicalTileID } from '../source/tile_id';
-import type { EdgeInsetLike, EdgeInsetJSON } from './edge_insets';
-=======
-import {vec4, mat4, mat2} from 'gl-matrix';
-
 import type {OverscaledTileID, CanonicalTileID} from '../source/tile_id';
->>>>>>> 2934e080
+import type {EdgeInsetLike, EdgeInsetJSON} from './edge_insets';
 
 /**
  * A single transform, generally used for a single tile to be
